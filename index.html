<!DOCTYPE html>
<html lang="en">
<head>
  <meta charset="UTF-8">
  <meta name="viewport" content="width=device-width, initial-scale=1.0">
  <meta http-equiv="X-UA-Compatible" content="ie=edge">
  <meta name="description" content="For when you don’t need the entire boot.">
  <link rel="icon" href="source/img/favicon.png">
  <link rel="stylesheet" href="source/css/shoelace.css">
  <link rel="stylesheet" href="docs.css">
  <title>Shoelace.css: a back to the basics CSS starter kit</title>
</head>
<body>

  <main>
    <header class="text-center">
      <h1><img src="source/img/wordmark.svg" alt="Shoelace logo"></h1>
      <p class="text-muted text-small">
        A back to the basics CSS starter kit. For when you don’t need the whole boot.
      </p>
    </header>

    <!--********************************************************************************************
    * Overview
    *********************************************************************************************-->

    <p id="overview">
      Shoelace.css is a starter kit, not a framework. Think of it as a CSS reset sprinkled with
      helpful components. Bootstrap users will find it familiar, yet refreshing.
    </p>
    <p>
      Shoelace is highly customizable through CSS variables. It doesn’t require Less, Sass, or any
      preprocessing at all. The minified version is only
<<<<<<< HEAD
      <span data-minifiedSize>29.8KB</span> and much smaller when gzipped.
=======
      <span data-minifiedSize>32KB</span> and much smaller when gzipped.
>>>>>>> 2da25dfc
    </p>
    <p>
      Just link to <code>shoelace.css</code> and add customizations to your stylesheet.
    </p>
<pre>
&lt;link rel=&quot;stylesheet&quot; href=&quot;shoelace.css&quot;&gt;

&lt;style&gt;
  :root {
    --body-color: white;
    --body-bg-color: black;
    --color-primary: #09d;
  }
&lt;/style&gt;
</pre>
    <p>
      Shoelace was created by <a href="https://twitter.com/claviska">@claviska</a> for
      <a href="https://www.surrealcms.com/">Surreal CMS</a>. It’s available under the MIT license.
    </p>
    <p class="m-t-medium text-center">
      <a class="github-button" href="https://github.com/claviska/shoelace-css/fork" data-size="large" aria-label="Fork claviska/shoelace-css on GitHub">Fork</a>
      <a class="github-button" href="https://github.com/claviska/shoelace-css/releases" data-icon="octicon-cloud-download" data-size="large" aria-label="Download claviska/shoelace-css on GitHub">Download</a>
      <a class="github-button" href="https://github.com/claviska/shoelace-css/issues" data-icon="octicon-issue-opened" data-size="large" aria-label="Issue claviska/shoelace-css on GitHub">Report a Bug</a>
      <a class="github-button" href="https://github.com/claviska/shoelace-css" data-icon="octicon-star" data-size="large" data-show-count="true" aria-label="Star claviska/shoelace-css on GitHub">Star</a>
      <a href="https://twitter.com/shoelacecss" class="button button-info" style="margin-bottom: 1.2rem;">Follow</a>
      <a href="https://paypal.me/claviska" class="button button-success" style="margin-bottom: 1.2rem;">Donate</a>
    </p>
    <p class="text-small text-muted text-center">
      Version <span data-version>1.0.0-beta5</span>
    </p>

    <!--********************************************************************************************
    * Documentation
    *********************************************************************************************-->

    <h2 id="documentation">
      <a class="bookmark" href="#documentation">#</a>
      Documentation
    </h2>

    <ul class="two-column">
      <li><a href="#installing">Installing</a></li>
      <li><a href="#customizing">Customizing</a></li>
      <li><a href="#content">Content</a></li>
      <li><a href="#alerts">Alerts</a></li>
      <li><a href="#badges">Badges</a></li>
      <li><a href="#buttons">Buttons</a></li>
      <li><a href="#forms">Forms</a></li>
      <li><a href="#loaders">Loaders</a></li>
      <li><a href="#switches">Switches</a></li>
      <li><a href="#tabs">Tabs</a></li>
      <li><a href="#tables">Tables</a></li>
      <li><a href="#utilities">Utilities</a></li>
      <li><a href="#grid-system">Grid System</a></li>
      <li><a href="#icons">Icons</a></li>
      <li><a href="#browser-support">Browser Support</a></li>
      <li><a href="#attribution">Attribution</a></li>
    </ul>

    <!--********************************************************************************************
    * Installing
    *********************************************************************************************-->

    <h2 id="installing">
      <a class="bookmark" href="#installing">#</a>
      Installing
    </h2>

    <p>
      Shoelace is incredibly easy to use. To get started, simply link to <code>shoelace.css</code>
      in your project. You can use the CDN version or download the source manually.
    </p>

    <h3 id="cdn">CDN</h3>
    <p>
      The easiest way to use Shoelace is via CDN. This service is generously provided by the folks
      at <a href="https://www.keycdn.com/">KeyCDN</a>.
    </p>
<pre>
&lt;link rel=&quot;stylesheet&quot; href=&quot;https://cdn.shoelace.style/<span data-version>1.0.0-beta5</span>/shoelace.css&quot;&gt;
</pre>
    <p>
      If you decide to use a CDN, consider speeding up performance by at least adding a <code>preconnect</code> resource hint to give the browser a head start on connecting to the CDN server. You can do this by adding a <code>&lt;link&gt;</code> HTML element in the head like so:
    </p>
<pre>
&lt;link rel=&quot;preconnect&quot; href=&quot;https://cdn.shoelace.style&quot; crossorigin&gt;
</pre>
    <p>
      Though if you really want to supercharge loading of Shoelace from a CDN, consider using a <code>preload</code> <a href="https://www.w3.org/TR/resource-hints/" rel="noopener">resource hint</a> instead:
    </p>
<pre>
&lt;link rel=&quot;preload&quot; as=&quot;style&quot; href=&quot;https://cdn.shoelace.style/<span data-version>1.0.0-beta4</span>/shoelace.css&quot; crossorigin&gt;
</pre>
    <p>
      These can also be expressed in HTTP headers, which may be slightly more performant since the hint will be discovered earlier in the HTTP response:
    </p>
<pre>
Link: &lt;https://cdn.shoelace.style/<span data-version>1.0.0-beta4</span>/shoelace.css&gt;; rel=preload; as=style; crossorigin
</pre>
    <p>
      Whether it's <code>preconnect</code> or <code>preload</code>, just make sure you pick <em>one</em>, because you don't need both.
    </p>
    <p class="text-right">
      <a href="https://www.keycdn.com/">
        <img src="https://logos.keycdn.com/keycdn-logo.svg" alt="KeyCDN logo" class="width-20">
      </a>
    </p>

    <h3 id="download">Download</h3>
    <p>
      Alternatively, you can <a href="https://github.com/claviska/shoelace-css/releases">download
      the source</a> and link to <code>shoelace.css</code> from your own server.
    </p>
<pre>
&lt;link rel=&quot;stylesheet&quot; href=&quot;dist/shoelace.css&quot;&gt;
</pre>

    <h3 id="npm">NPM</h3>
    <p>
      If you’re using NPM, you can install Shoelace by running:
    </p>
<pre>
npm install --save-dev shoelace-css
</pre>

    <!--********************************************************************************************
    * Customizing
    *********************************************************************************************-->

    <h2 id="customizing">
      <a class="bookmark" href="#customizing">#</a>
      Customizing
    </h2>

    <p>
      You can customize Shoelace without editing core files or using a preprocessor. To add
      customizations, simply override one or more of the variables found in
      <code><a href="source/css/variables.css">variables.css</a></code> in your own stylesheet.
    </p>
    <p>
      For example, you can customize the default text color and background like this:
    </p>
<pre>
:root {
  --body-color: white;
  --body-bg-color: black;
}
</pre>

    <h3 id="using-variables">Using Variables</h3>
    <p>
      You can use any of Shoelace’s variables in your stylesheet. This makes it easy to reuse values
      without hardcoding them. It also provides a foundation for extending Shoelace with your own
      <a href="#custom-components">custom components</a>.
    </p>
<pre>
.your-selector {
  color: var(--state-danger);
}
</pre>
    <p>
      Refer to <code><a href="source/css/variables.css">variables.css</a></code> for a complete
      list of variables in Shoelace. If you’re not familiar with CSS variables,
      <a href="https://developer.mozilla.org/en-US/docs/Web/CSS/Using_CSS_variables">this article</a>
      will bring you up to speed. There’s also an
      <a href="https://codepen.io/claviska/pen/NvGVYM?editors=1100">interactive demo</a> if you want
      to try it out.
    </p>

    <h3 id="custom-components">Custom Components</h3>
    <p>
      You can create custom components to extend Shoelace’s functionality. Here are some best
      practices to keep things consistent and easy for others to understand.
    </p>
    <p>
      <strong>Familiarize yourself with Shoelace’s naming conventions.</strong> A custom accordion
      component, for example, would have a class name such as <code>accordion</code>, modifier
      classes such as <code>accordion-open</code>, and variable names that look like
      <code>--accordion-bg-color</code>. Try to follow similar patterns as much as possible.
    </p>
    <p>
      <strong>Define new variables when it makes sense to.</strong> Take a look at
      <code><a href="source/css/variables.css">variables.css</a></code> to see how existing
      components are defined. Many use core variables instead of hardcoded properties as default
      values. This makes it easy for users to customize things quickly, but still provides enough
      flexibility to style individual components.
    </p>
    <p>
      <strong>Semantic markup is strongly encouraged.</strong> Custom components should use the most
      appropriate elements and the minimal amount of markup required.
    </p>
    <p>
      <strong>Keep everything together.</strong> During development, each component should be in its
      own folder along with its stylesheets, scripts, and documentation. Components shouldn’t depend
      on other components’ styles or scripts. This makes it easier to add or remove components from
      your app without affecting others. Of course, it’s perfectly fine to bundle components for
      optimization purposes in production.
    </p>

    <!--********************************************************************************************
    * Content
    *********************************************************************************************-->

    <h2 id="content">
      <a class="bookmark" href="#content">#</a>
      Content
    </h2>

    <p>
      Shoelace gives you an easy way to customize most HTML elements with variables. You don’t need
      to apply any classes to achieve these styles — just use the appropriate tags.
    </p>
    <p>
      For easy spacing, Shoelace removes top margins and applies a bottom margin to block elements.
      By default, text sizing and spacing is measured in <code>rem</code> units.
    </p>

    <h3 id="headings">Headings <code>&lt;h1&gt; – &lt;h6&gt;</code></h3>
    <h1 style="margin-top: 0;">Heading 1</h1>
    <h2 style="margin-top: 0;">Heading 2</h2>
    <h3 style="margin-top: 0;">Heading 3</h3>
    <h4 style="margin-top: 0;">Heading 4</h4>
    <h5 style="margin-top: 0;">Heading 5</h5>
    <h6 style="margin-top: 0;">Heading 6</h6>

    <h3 id="paragraphs">Paragraphs <code>&lt;p&gt;</code></h3>
    <p>
      Lorem ipsum dolor sit amet, consectetur adipisicing elit. Quaerat excepturi repellendus
      nostrum dolorum dignissimos quis non, minus debitis laborum vero cupiditate sequi neque,
      magnam dolore nemo possimus, soluta ducimus eaque.
    </p>
    <p>
      Blanditiis ea qui, veritatis animi recusandae praesentium magnam. Commodi placeat, laboriosam
      accusamus laudantium quasi eveniet soluta illo ducimus quis doloremque mollitia, officia
      pariatur deleniti reprehenderit, maxime, dicta libero vero cum.
    </p>

    <h3 id="ordered-lists">Ordered Lists <code>&lt;ol&gt;</code></h3>
    <ol>
      <li>List item 1</li>
      <li>List item 2
        <ol>
          <li>Nested item 1</li>
          <li>Nested item 2</li>
          <li>Nested item 3</li>
        </ol>
      </li>
      <li>List item 3</li>
    </ol>

    <h3 id="unordered-lists">Unordered Lists <code>&lt;ul&gt;</code></h3>
    <ul>
      <li>List item 1</li>
      <li>List item 2
        <ul>
          <li>Nested item 1</li>
          <li>Nested item 2</li>
          <li>Nested item 3</li>
        </ul>
      </li>
      <li>List item 3</li>
    </ul>

    <h3 id="definition-lists">Definition Lists <code>&lt;dl&gt;</code></h3>
    <dl>
      <dt>Term 1</dt>
      <dd>
        Lorem ipsum dolor sit amet, consectetur adipisicing elit. Earum autem perferendis
        exercitationem asperiores fuga incidunt, nam dicta amet. Dolor eligendi nisi praesentium
        placeat officiis esse corporis molestiae. Doloremque accusamus, vel!
      </dd>
      <dt>Term 2</dt>
      <dd>
        Veritatis repellendus porro ipsam beatae temporibus natus id adipisci nobis accusantium
        quidem eum fugit cupiditate deleniti nisi nesciunt dicta officia, enim, atque corporis neque
        error. Unde saepe molestiae hic voluptatibus?
      </dd>
    </dl>

    <h3 id="blockquotes">Blockquotes <code>&lt;blockquote&gt;</code></h3>
    <blockquote>
      Lorem ipsum dolor sit amet, consectetur adipisicing elit. Mollitia ipsam enim reprehenderit
      placeat ab voluptate totam suscipit voluptas, culpa pariatur eos quas, sequi unde perferendis
      officiis! Officiis eligendi eaque facilis.
    </blockquote>

    <h3 id="preformatted-text">Preformatted Text <code>&lt;pre&gt;</code></h3>
<pre>
CLS
SCREEN 13
PRINT "SHOELACE IS AWESOME"
</pre>

    <h3 id="text-formats">Text Formats</h3>
    <table class="table">
      <thead>
        <tr>
          <th>Element</th>
          <th>Example</th>
        </tr>
      </thead>
      <tbody>
        <tr>
          <td><code>&lt;strong&gt;</code></td>
          <td><strong>This is strong text</strong></td>
        </tr>
        <tr>
          <td><code>&lt;em&gt;</code></td>
          <td><em>This is emphasized text</em></td>
        </tr>
        <tr>
          <td><code>&lt;u&gt;</code></td>
          <td><u>This is underlined text</u></td>
        </tr>
        <tr>
          <td><code>&lt;s&gt;</code></td>
          <td><s>This is strikethrough text</s></td>
        </tr>
        <tr>
          <td><code>&lt;a&gt;</code></td>
          <td><a href="#">This is link text</a></td>
        </tr>
        <tr>
          <td><code>&lt;small&gt;</code></td>
          <td><small>This is small text</small></td>
        </tr>
        <tr>
          <td><code>&lt;sup&gt;</code></td>
          <td><sup>This is superscript text</sup></td>
        </tr>
        <tr>
          <td><code>&lt;sub&gt;</code></td>
          <td><sub>This is subscript text</sub></td>
        </tr>
        <tr>
          <td><code>&lt;code&gt;</code></td>
          <td><code>This is code text</code></td>
        </tr>
        <tr>
          <td><code>&lt;samp&gt;</code></td>
          <td><samp>This is sample text</samp></td>
        </tr>
        <tr>
          <td><code>&lt;var&gt;</code></td>
          <td><var>This is variable text</var></td>
        </tr>
        <tr>
          <td><code>&lt;kbd&gt;</code></td>
          <td><kbd>This is keyboard text</kbd></td>
        </tr>
        <tr>
          <td><code>&lt;abbr&gt;</code></td>
          <td><abbr title="Abbreviation">This is abbreviation text</abbr></td>
        </tr>
        <tr>
          <td><code>&lt;del&gt;</code></td>
          <td><del>This is deleted text</del></td>
        </tr>
        <tr>
          <td><code>&lt;ins&gt;</code></td>
          <td><ins>This is inserted text</ins></td>
        </tr>
        <tr>
          <td><code>&lt;mark&gt;</code></td>
          <td><mark>This is marked text</mark></td>
        </tr>
      </tbody>
    </table>

    <!--********************************************************************************************
    * Alerts
    *********************************************************************************************-->

    <h2 id="alerts">
      <a class="bookmark" href="#alerts">#</a>
      Alerts
    </h2>

    <p>
      Create an alert by applying the <code>alert</code> class to an element such as a
      <code>&lt;div&gt;</code>. You can change an alert’s appearance using the
      <code>alert-*</code> modifier.
    </p>
<pre>
&lt;div class=&quot;alert&quot;&gt;Default&lt;/div&gt;
&lt;div class=&quot;alert alert-success&quot;&gt;Success&lt;/div&gt;
&lt;div class=&quot;alert alert-info&quot;&gt;Info&lt;/span&gt;
&lt;div class=&quot;alert alert-warning&quot;&gt;Warning&lt;/div&gt;
&lt;div class=&quot;alert alert-danger&quot;&gt;Danger&lt;/div&gt;
&lt;div class=&quot;alert alert-inverse&quot;&gt;Inverse&lt;/div&gt;
</pre>
    <div class="alert">This is a default alert <a href="#">with link</a></div>
    <div class="alert alert-success">This is a success alert <a href="#">with link</a></div>
    <div class="alert alert-info">This is an info alert <a href="#">with link</a></div>
    <div class="alert alert-warning">This is a warning alert <a href="#">with link</a></div>
    <div class="alert alert-danger">This is a danger alert <a href="#">with link</a></div>
    <div class="alert alert-inverse">This is an inverse alert <a href="#">with link</a></div>

    <!--********************************************************************************************
    * Badges
    *********************************************************************************************-->

    <h2 id="badges">
      <a class="bookmark" href="#badges">#</a>
      Badges
    </h2>

    <p>
      Create a badge by applying the <code>badge</code> class to an element such as a
      <code>&lt;span&gt;</code>. You can change a badge’s appearance using the <code>badge-*</code>
      modifier.
    </p>
<pre>
&lt;span class=&quot;badge&quot;&gt;Default&lt;/span&gt;
&lt;span class=&quot;badge badge-success&quot;&gt;Success&lt;/span&gt;
&lt;span class=&quot;badge badge-info&quot;&gt;Info&lt;/span&gt;
&lt;span class=&quot;badge badge-warning&quot;&gt;Warning&lt;/span&gt;
&lt;span class=&quot;badge badge-danger&quot;&gt;Danger&lt;/span&gt;
&lt;span class=&quot;badge badge-inverse&quot;&gt;Inverse&lt;/span&gt;
</pre>
    <p>
      <span class="badge">Default</span>
      <span class="badge badge-success">Success</span>
      <span class="badge badge-info">Info</span>
      <span class="badge badge-warning">Warning</span>
      <span class="badge badge-danger">Danger</span>
      <span class="badge badge-inverse">Inverse</span>
    </p>

    <p>
      Badges are sized relative to their parent element.
    </p>
<pre>
&lt;h1&gt;Heading 1 &lt;span class=&quot;badge&quot;&gt;Badge&lt;/span&gt;&lt;/h1&gt;
&lt;h2&gt;Heading 2 &lt;span class=&quot;badge&quot;&gt;Badge&lt;/span&gt;&lt;/h2&gt;
&lt;h3&gt;Heading 3 &lt;span class=&quot;badge&quot;&gt;Badge&lt;/span&gt;&lt;/h3&gt;
&lt;p&gt;Paragraph &lt;span class=&quot;badge&quot;&gt;Badge&lt;/span&gt;&lt;/p&gt;
</pre>
    <h1>Heading 1 <span class="badge">Badge</span></h1>
    <h2>Heading 2 <span class="badge">Badge</span></h2>
    <h3>Heading 3 <span class="badge">Badge</span></h3>
    <p>Paragraph <span class="badge">Badge</span></p>

    <!--********************************************************************************************
    * Buttons
    *********************************************************************************************-->

    <h2 id="buttons">
      <a class="bookmark" href="#buttons">#</a>
      Buttons
    </h2>

    <p>
      To create a button, use the <code>&lt;button&gt;</code> element or apply the
      <code>button</code> class to another element such as an <code>&lt;a&gt;</code>. You can change
      a button’s appearance using the <code>button-*</code> modifier.
    </p>
<pre>
&lt;button type="button"&gt;Default&lt;/button&gt;
&lt;button type="button" class=&quot;button-success&quot;&gt;Success&lt;/button&gt;
&lt;button type="button" class=&quot;button-info&quot;&gt;Info&lt;/button&gt;
&lt;button type="button" class=&quot;button-warning&quot;&gt;Warning&lt;/button&gt;
&lt;button type="button" class=&quot;button-danger&quot;&gt;Danger&lt;/button&gt;
&lt;button type="button" class=&quot;button-inverse&quot;&gt;Inverse&lt;/button&gt;
&lt;button type=&quot;button&quot; class=&quot;button button-link&quot;&gt;Link&lt;/button&gt;
</pre>
    <p>
      <button type="button">Default</button>
      <button type="button" class="button-success">Success</button>
      <button type="button" class="button-info">Info</button>
      <button type="button" class="button-warning">Warning</button>
      <button type="button" class="button-danger">Danger</button>
      <button type="button" class="button-inverse">Inverse</button>
      <button type="button" class="button-link">Link</button>
    </p>
    <p>
      Use the <code>button-small</code> and <code>button-big</code> modifiers to change the size of
      a button.
    </p>
    <p>
      <button type="button" class="button-small">Small Button</button>
      <button type="button">Normal Button</button>
      <button type="button" class="button-big">Big Button</button>
    </p>
    <p>
      Use the <code>button-block</code> modifier to make the button span the entire width of its
      parent element. You can also mix and match modifiers as needed.
    </p>
    <p>
      <button type="button" class="button-block button-small">Small Block Button</button>
      <button type="button" class="button-block">Normal Block Button</button>
      <button type="button" class="button-block button-big">Big Block Button</button>
    </p>
    <p>
      Disabled buttons look like this. Set the <code>disabled</code> property on
      <code>&lt;button&gt;</code> elements to achieve this effect. For all other elements, apply
      <code>class=&quot;disabled&quot;</code> instead.
    </p>
    <p>
      <button type="button" disabled>Default</button>
      <button type="button" class="button-success" disabled>Success</button>
      <button type="button" class="button-info disabled">Info</button>
      <button type="button" class="button-warning" disabled>Warning</button>
      <button type="button" class="button-danger" disabled>Danger</button>
      <button type="button" class="button-inverse" disabled>Inverse</button>
    </p>
    <p>
      You can force buttons to have an active state by applying the <code>active</code> class.
    </p>
    <p>
      <button type="button" class="active">Default</button>
      <button type="button" class="button-success active">Success</button>
      <button type="button" class="button-info disabled active">Info</button>
      <button type="button" class="button-warning active">Warning</button>
      <button type="button" class="button-danger active">Danger</button>
      <button type="button" class="button-inverse active">Inverse</button>
    </p>

    <h3 id="file-buttons">File Buttons</h3>
    <p>
      File inputs are notoriously hard to style properly in every browser. Shoelace offers file
      buttons as an alternative. These are much easier to style consistently, but come with the
      caveat that the name (or number) of files selected will not be automatically shown to the
      user. This aspect of a file button’s UX can be handled effectively with JavaScript, but this
      is left as an <a href="https://stackoverflow.com/questions/2189615/how-to-get-file-name-when-user-select-a-file-via-input-type-file">exercise
      for the user</a>.
    </p>
    <p>
      File buttons are simply <code>&lt;label&gt;</code> elements with the <code>button</code> class
      and a nested file input.
    </p>
<pre>
&lt;label class=&quot;button&quot;&gt;
  Select File
  &lt;input type=&quot;file&quot;&gt;
&lt;/label&gt;
</pre>
    <p>
      <label class="button">Select File <input type="file"></label>
    </p>

    <!--********************************************************************************************
    * Forms
    *********************************************************************************************-->

    <h2 id="forms">
      <a class="bookmark" href="#forms">#</a>
      Forms
    </h2>

    <p>
      Shoelace gives you beautiful forms without hassle. Most form controls don’t need a special
      class for styling.
    </p>

    <h3 id="inputs">Form Controls</h3>
    <p>
      Form controls are styled at 100% of the width of their parent element.
    </p>
    <table class="table table-bordered">
      <thead>
        <tr>
          <th>Input Type</th>
          <th>Example</th>
        </tr>
      </thead>
      <tbody>
        <tr>
          <td><code>&lt;input type=&quot;checkbox&quot;&gt;</code></td>
          <td>
            <label><input type="checkbox" checked> Checkbox 1</label><br>
            <label><input type="checkbox"> Checkbox 2</label>
          </td>
        </tr>
        <tr>
          <td><code>&lt;input type=&quot;color&quot;&gt;</code></td>
          <td><input type="color" value="#0099dd"></td>
        </tr>
        <tr>
          <td><code>&lt;input type=&quot;date&quot;&gt;</code></td>
          <td><input type="date"></td>
        </tr>
        <tr>
          <td><code>&lt;input type=&quot;email&quot;&gt;</code></td>
          <td><input type="email"></td>
        </tr>
        <tr>
          <td>
            <code>&lt;input type=&quot;file&quot;&gt;</code>
            <br>
            <span class="text-small text-muted">
              File inputs aren’t supported. Use a <a href="#file-buttons">file button</a> instead.
            </span>
          </td>
          <td>
            <label class="button button-block">Select File <input type="file"></label>
          </td>
        </tr>
        <tr>
          <td><code>&lt;input type=&quot;number&quot;&gt;</code></td>
          <td><input type="number"></td>
        </tr>
        <tr>
          <td><code>&lt;input type=&quot;password&quot;&gt;</code></td>
          <td><input type="password"></td>
        </tr>
        <tr>
          <td><code>&lt;input type=&quot;radio&quot;&gt;</code></td>
          <td>
            <label><input type="Radio" name="radio" checked> Radio 1</label><br>
            <label><input type="Radio" name="radio"> Radio 2</label>
          </td>
        </tr>
        <tr>
          <td><code>&lt;input type=&quot;range&quot;&gt;</code></td>
          <td><input type="range"></td>
        </tr>
        <tr>
          <td><code>&lt;input type=&quot;search&quot;&gt;</code></td>
          <td><input type="search"></td>
        </tr>
        <tr>
          <td><code>&lt;input type=&quot;text&quot;&gt;</code></td>
          <td><input type="text"></td>
        </tr>
        <tr>
          <td><code>&lt;input type=&quot;time&quot;&gt;</code></td>
          <td><input type="time"></td>
        </tr>
        <tr>
          <td><code>&lt;progress&gt;&lt;/progress&gt;</code></td>
          <td><progress max="100" value="50"></progress></td>
        </tr>
        <tr>
          <td><code>&lt;select&gt;</code></td>
          <td>
            <select>
              <option>Item 1</option>
              <option>Item 2</option>
              <option>Item 3</option>
            </select>
          </td>
        </tr>
        <tr>
          <td><code>&lt;textarea&gt;</code></td>
          <td><textarea rows="4"></textarea></td>
        </tr>
      </tbody>
    </table>
    <p>
      You can change the size of most form controls with the <code>input-small</code> and
      <code>input-big</code> modifiers.
    </p>
<pre>
&lt;input type=&quot;text&quot; class=&quot;input-small&quot; placeholder=&quot;Small&quot;&gt;
&lt;input type=&quot;text&quot; placeholder=&quot;Default&quot;&gt;
&lt;input type=&quot;text&quot; class=&quot;input-big&quot; placeholder=&quot;Big&quot;&gt;

&lt;select class=&quot;input-small&quot;&gt;&lt;option&gt;Item&lt;/option&gt;&lt;/select&gt;
&lt;select&gt;&lt;option&gt;Item&lt;/option&gt;&lt;/select&gt;
&lt;select class=&quot;input-big&quot;&gt;&lt;option&gt;Item&lt;/option&gt;&lt;/select&gt;
</pre>

    <div class="two-column">
      <p><input type="text" class="input-small" placeholder="Small"></p>
      <p><input type="text" placeholder="Default"></p>
      <p><input type="text" class="input-big" placeholder="Big"></p>
      <p><select class="input-small"><option>Item</option></select></p>
      <p><select><option>Item</option></select></p>
      <p><select class="input-big"><option>Item</option></select></p>
    </div>
    <p>
      Disabled form controls look like this:
    </p>
    <div class="input-single">
      <input type="text" placeholder="Input" disabled>
    </div>
    <div class="input-single">
      <label><input type="checkbox" disabled> Checkbox</label>
      <label><input type="radio" disabled> Radio</label>
    </div>
    <p>
      Read-only form controls look like this:
    </p>
    <div class="input-single">
      <input type="text" readonly value="This is read-only">
    </div>

    <h3 id="form-control-spacing">Form Control Spacing</h3>
    <p>
      For proper spacing of individual form controls, wrap them in <code>input-single</code>
      containers.
    </p>
<pre>
&lt;div class=&quot;input-single&quot;&gt;
  &lt;label&gt;Name&lt;/label&gt;
  &lt;input type=&quot;text&quot;&gt;
&lt;/div&gt;

&lt;div class=&quot;input-single&quot;&gt;
  &lt;label&gt;Password&lt;/label&gt;
  &lt;input type=&quot;password&quot;&gt;
&lt;/div&gt;

&lt;div class=&quot;input-single&quot;&gt;
  &lt;label&gt;&lt;input type=&quot;checkbox&quot;&gt; Remember me&lt;/label&gt;
&lt;/div&gt;
</pre>
    <div class="input-single">
      <label>Username</label>
      <input type="text">
    </div>
    <div class="input-single">
      <label>Password</label>
      <input type="password">
    </div>
    <div class="input-single">
      <label><input type="checkbox"> Remember me</label>
    </div>

    <h3 id="input-groups">Input Groups</h3>
    <p>
      Form controls and buttons can be grouped by wrapping them in <code>input-group</code>
      containers.
    </p>
<pre>
&lt;div class=&quot;input-group&quot;&gt;
  &lt;input type=&quot;text&quot;&gt;
  &lt;button type=&quot;button&quot; class=&quot;button&quot;&gt;Submit&lt;/button&gt;
&lt;/div&gt;

&lt;div class=&quot;input-group&quot;&gt;
  &lt;button type=&quot;button&quot; class=&quot;button&quot;&gt;Submit&lt;/button&gt;
  &lt;input type=&quot;text&quot;&gt;
&lt;/div&gt;

&lt;div class=&quot;input-group&quot;&gt;
  &lt;input type=&quot;text&quot; placeholder=&quot;First&quot;&gt;
  &lt;input type=&quot;text&quot; placeholder=&quot;Middle&quot;&gt;
  &lt;input type=&quot;text&quot; placeholder=&quot;Last&quot;&gt;
  &lt;button type=&quot;button&quot; class=&quot;button&quot;&gt;Submit&lt;/button&gt;
&lt;/div&gt;

&lt;div class=&quot;input-group&quot;&gt;
  &lt;button type=&quot;button&quot; class=&quot;button&quot;&gt;Option 1&lt;/button&gt;
  &lt;button type=&quot;button&quot; class=&quot;button&quot;&gt;Option 2&lt;/button&gt;
  &lt;button type=&quot;button&quot; class=&quot;button&quot;&gt;Option 3&lt;/button&gt;
&lt;/div&gt;
</pre>
    <div class="input-single">
      <div class="input-group">
        <input type="text">
        <button type="button">Submit</button>
      </div>
    </div>

    <div class="input-single">
      <div class="input-group">
        <button type="button">Submit</button>
        <input type="text">
      </div>
    </div>

    <div class="input-single">
      <div class="input-group">
        <input type="text" placeholder="First">
        <input type="text" placeholder="Middle">
        <input type="text" placeholder="Last">
        <button type="button">Submit</button>
      </div>
    </div>

    <div class="input-single">
      <div class="input-group">
        <button type="button">Option 1</button>
        <button type="button">Option 2</button>
        <button type="button">Option 3</button>
      </div>
    </div>

    <h3 id="input-addons">Input Addons</h3>
    <p>
      To create an input addon, use <code>&lt;span class=&quot;input-addon&quot;&gt;</code>. Addons
      can appear anywhere inside an input group. Use the <code>input-addon-*</code> modifier to
      change the size to match adjacent form controls.
    </p>
<pre>
&lt;div class=&quot;input-group&quot;&gt;
  &lt;span class=&quot;input-addon input-addon-small&quot;&gt;$&lt;/span&gt;
  &lt;input type=&quot;text&quot; class=&quot;input-small&quot;&gt;
  &lt;span class=&quot;input-addon input-addon-small&quot;&gt;.00&lt;/span&gt;
&lt;/div&gt;

&lt;div class=&quot;input-group&quot;&gt;
  &lt;span class=&quot;input-addon&quot;&gt;$&lt;/span&gt;
  &lt;input type=&quot;text&quot;&gt;
  &lt;span class=&quot;input-addon&quot;&gt;.00&lt;/span&gt;
&lt;/div&gt;

&lt;div class=&quot;input-group&quot;&gt;
  &lt;span class=&quot;input-addon input-addon-big&quot;&gt;$&lt;/span&gt;
  &lt;input type=&quot;text&quot; class=&quot;input-big&quot;&gt;
  &lt;span class=&quot;input-addon input-addon-big&quot;&gt;.00&lt;/span&gt;
&lt;/div&gt;
</pre>

    <div class="input-single">
      <div class="input-group">
        <span class="input-addon input-addon-small">$</span>
        <input type="text" class="input-small">
        <span class="input-addon input-addon-small">.00</span>
      </div>
    </div>

    <div class="input-single">
      <div class="input-group">
        <span class="input-addon">$</span>
        <input type="text">
        <span class="input-addon">.00</span>
      </div>
    </div>

    <div class="input-single">
      <div class="input-group">
        <span class="input-addon input-addon-big">$</span>
        <input type="text" class="input-big">
        <span class="input-addon input-addon-big">.00</span>
      </div>
    </div>

    <h3 id="form-groups">Form Groups</h3>
    <p>
      Related form controls can be grouped in a <code>&lt;fieldset&gt;</code>. An optional
      <code>&lt;legend&gt;</code> can be used to display a name for the group.
    </p>
<pre>
&lt;fieldset&gt;
  &lt;legend&gt;User&lt;/legend&gt;
  ...
&lt;/fieldset&gt;
</pre>
    <fieldset>
      <legend>Login</legend>
      <div class="input-single">
        <label>Username</label>
        <input type="text">
      </div>
      <div class="input-single">
        <label>Password</label>
        <input type="password">
      </div>
      <div class="input-single">
        <label>
          <input type="checkbox"> Remember me
        </label>
      </div>
      <div class="input-single">
        <button type="button">Login</button>
      </div>
    </fieldset>

    <h3 id="validation">Validation</h3>
    <p>
      Form controls can be made valid or invalid using the <code>input-valid</code> and
      <code>input-invalid</code> modifiers. It’s better to apply modifiers to the surrounding
      <code>input-single</code> so labels will be styled as well, but modifiers can be applied
      directly to form controls as needed.
    </p>
<pre>
&lt;div class=&quot;input-single input-valid&quot;&gt;
  &lt;label&gt;Valid&lt;/label&gt;
  &lt;input type=&quot;text&quot;&gt;
&lt;/div&gt;

&lt;div class=&quot;input-single input-invalid&quot;&gt;
  &lt;label&gt;Invalid&lt;/label&gt;
  &lt;input type=&quot;text&quot;&gt;
&lt;/div&gt;
</pre>
    <div class="two-column">
      <div class="input-single input-valid">
        <label>Valid</label>
        <input type="text">
      </div>

      <div class="input-single input-invalid">
        <label>Invalid</label>
        <input type="text">
      </div>
    </div>

    <!--********************************************************************************************
    * Loaders
    *********************************************************************************************-->

    <h2 id="loaders">
      <a class="bookmark" href="#loaders">#</a>
      Loaders
    </h2>

    <p>
      Create a pure CSS loader by applying the <code>loader</code> class to an empty
      <code>&lt;span&gt;</code> element. You can use the <code>loader-small</code> and
      <code>loader-big</code> modifiers to change the size.
    </p>
<pre>
&lt;span class=&quot;loader loader-small&quot;&gt;&lt;/span&gt;
&lt;span class=&quot;loader&quot;&gt;&lt;/span&gt;
&lt;span class=&quot;loader loader-big&quot;&gt;&lt;/span&gt;
</pre>
    <p>
      <span class="loader loader-small"></span>
      <span class="loader"></span>
      <span class="loader loader-big"></span>
    </p>

    <p>
      You can simulate a background loader using <code>loader-bg</code>. This is achieved using
      <code>position: relative</code> on the container and the <code>::after</code> pseudo-element.
      You can use the <code>loader-bg-small</code> and <code>loader-bg-big</code> modifiers to
      change the size.
    </p>
<pre>
&lt;div class=&quot;loader-bg loader-bg-small&quot;&gt;&lt;/div&gt;
&lt;div class=&quot;loader-bg&quot;&gt;&lt;/div&gt;
&lt;div class=&quot;loader-bg loader-bg-big&quot;&gt;&lt;/div&gt;
</pre>
    <div class="loader-example clearfix">
      <div class="loader-bg loader-bg-small"></div>
      <div class="loader-bg"></div>
      <div class="loader-bg loader-bg-big"></div>
    </div>


    <!--********************************************************************************************
    * Switches
    *********************************************************************************************-->

    <h2 id="switches">
      <a class="bookmark" href="#switches">#</a>
      Switches
    </h2>

    <p>
      Switches provide an alternative to standard checkboxes. Many people find them more intuitive
      and easier to use, especially on mobile devices. Shoelace provides a way to create beautiful,
      animated switches with pure CSS.
    </p>
    <p>
      Because this is a pure CSS solution, there are a couple important things to remember:
    </p>
    <ul>
      <li>
        Each switch must have a unique <code>id</code>
      </li>
      <li>
        The <code>&lt;label&gt;</code> must have a <code>for</code> attribute that references the switch <code>id</code>
      </li>
      <li>
        The <code>&lt;label&gt;</code> must come <strong>after</strong> the checkbox, otherwise the
        control won’t render
      </li>
    </ul>
    <p>
      The markup for a switch looks like this:
    </p>
<pre>
&lt;span class=&quot;switch&quot;&gt;
  &lt;input type=&quot;checkbox&quot; class=&quot;switch&quot; id=&quot;switch-1&quot;&gt;
  &lt;label for=&quot;switch-1&quot;&gt;Option 1&lt;/label&gt;
&lt;/span&gt;

&lt;span class=&quot;switch&quot;&gt;
  &lt;input type=&quot;checkbox&quot; class=&quot;switch&quot; id=&quot;switch-2&quot; checked&gt;
  &lt;label for=&quot;switch-2&quot;&gt;Option 2&lt;/label&gt;
&lt;/span&gt;
</pre>
    <div class="input-single">
      <span class="switch">
        <input type="checkbox" class="switch" id="switch-1">
        <label for="switch-1">Option 1</label>
      </span>

      <span class="switch">
        <input type="checkbox" class="switch" id="switch-2" checked>
        <label for="switch-2">Option 2</label>
      </span>
    </div>
    <p>
      Use the <code>switch-small</code> and <code>switch-big</code> modifiers to change the size of
      a switch.
    </p>
    <div class="input-single">
      <span class="switch switch-small">
        <input type="checkbox" class="switch" id="switch-3">
        <label for="switch-3">Small</label>
      </span>

      <span class="switch">
        <input type="checkbox" class="switch" id="switch-4">
        <label for="switch-4">Normal</label>
      </span>

      <span class="switch switch-big">
        <input type="checkbox" class="switch" id="switch-5">
        <label for="switch-5">Big</label>
      </span>
    </div>
    <p>
      Disabled switches are dimmed out. To disable a switch, add the <code>disabled</code> attribute
      to the checkbox (not the wrapper).
    </p>
    <div class="input-single">
      <span class="switch">
        <input type="checkbox" class="switch" disabled id="switch-6">
        <label for="switch-6">Disabled</label>
      </span>
    </div>

    <!--********************************************************************************************
    * Tabs
    *********************************************************************************************-->

    <h2 id="tabs">
      <a class="bookmark" href="#tabs">#</a>
      Tabs
    </h2>

    <p>
      Tab sets can be created using the markup below. By default, Shoelace renders tabs as pills
      because they look better than traditional tabs when rendered on smaller screens.
    </p>
    <p>
      Note the class names used for the main container, the tab navs, and the tab panes. Also note
      that each tab links to its respective tab pane’s <code>id</code>.
    </p>
    <p>
      To disable a tab, add <code>disabled</code> to the appropriate tab nav.
    </p>
<pre>
&lt;div class=&quot;tabs&quot;&gt;
  &lt;nav class=&quot;tabs-nav&quot;&gt;
    &lt;a href=&quot;#tab-1&quot; class=&quot;active&quot;&gt;Tab 1&lt;/a&gt;
    &lt;a href=&quot;#tab-2&quot;&gt;Tab 2&lt;/a&gt;
    &lt;a href=&quot;#tab-3&quot;&gt;Tab 3&lt;/a&gt;
    &lt;a href=&quot;#&quot; class=&quot;disabled&quot;&gt;Disabled&lt;/a&gt;
  &lt;/nav&gt;

  &lt;div class=&quot;tabs-pane active&quot; id=&quot;tab-1&quot;&gt;
    ...
  &lt;/div&gt;

  &lt;div class=&quot;tabs-pane&quot; id=&quot;tab-2&quot;&gt;
    ...
  &lt;/div&gt;

  &lt;div class=&quot;tabs-pane&quot; id=&quot;tab-3&quot;&gt;
    ...
  &lt;/div&gt;
&lt;/div&gt;
</pre>

    <div class="tabs">
      <nav class="tabs-nav">
        <a href="#tab-1-example-1" class="active">Tab 1</a>
        <a href="#tab-2-example-1">Tab 2</a>
        <a href="#tab-3-example-1">Tab 3</a>
        <a href="#" class="disabled">Disabled</a>
      </nav>

      <div class="tabs-pane active" id="tab-1-example-1">
        <h3>Tab 1</h3>
        <p>
          Lorem ipsum dolor sit amet, consectetur adipisicing elit. Qui repellat ea magni magnam
          assumenda voluptas accusantium nemo. Iusto beatae illum mollitia aut quasi odit facilis
          officiis, laudantium debitis! Excepturi, quis!
        </p>
      </div>

      <div class="tabs-pane" id="tab-2-example-1">
        <h3>Tab 2</h3>
        <p>
          Atque eius voluptatibus ipsa ex totam odit, quidem illo distinctio sit! Quod quae minus,
          aut itaque. Mollitia, dolore! Facere molestiae necessitatibus sint recusandae incidunt
          pariatur labore iste vel, velit odit.
        </p>
      </div>

      <div class="tabs-pane" id="tab-3-example-1">
        <h3>Tab 3</h3>
        <p>
          Aperiam asperiores optio iusto qui nisi, perspiciatis, ipsum, tenetur explicabo earum et
          laboriosam odit magni maxime quos molestias aspernatur laudantium harum placeat tempora
          quae necessitatibus, aut dignissimos totam non! Quod.
        </p>
      </div>
    </div>

    <p>
      <strong>Tabs are not interactive by default!</strong> Shoelace is a CSS starter kit, not a
      framework. For convenience, a lightweight sample script is provided to demonstrate how to
      make tabs interactive.
    </p>
<pre>
&lt;script src=&quot;js/tabs.js&quot;&gt;&lt;/script&gt;
</pre>

    <h3 id="vertical-tabs">Vertical Tabs</h3>
    <p></p>
    <p>
      Tabs can be made vertical by adding custom CSS rules. Shoelace doesn’t include these styles by
      default because of the many ways tabs can be positioned, customized, and made responsive.
    </p>
    <p>
      Here’s an example of vertical tabs that uses the CSS grid. The markup is exactly the same as
      the previous example, except the tabs container has a custom class and the following custom
      styles.
    </p>
<pre>
.tabs-vertical-example {
  display: grid;
  grid-template-columns: 30% 70%;
}

.tabs-vertical-example .tabs-nav {
  padding-right: 2rem;
}

.tabs-vertical-example .tabs-nav a {
  display: block;
}
</pre>
    <div class="tabs tabs-vertical-example">
      <nav class="tabs-nav tabs-nav-block">
        <a href="#tab-1-example-2" class="active">Tab 1</a>
        <a href="#tab-2-example-2">Tab 2</a>
        <a href="#tab-3-example-2">Tab 3</a>
        <a href="#" class="disabled">Disabled</a>
      </nav>

      <div class="tabs-pane active" id="tab-1-example-2">
        <h3>Tab 1</h3>
        <p>
          Lorem ipsum dolor sit amet, consectetur adipisicing elit. Qui repellat ea magni magnam
          assumenda voluptas accusantium nemo. Iusto beatae illum mollitia aut quasi odit facilis
          officiis, laudantium debitis! Excepturi, quis!
        </p>
      </div>

      <div class="tabs-pane" id="tab-2-example-2">
        <h3>Tab 2</h3>
        <p>
          Atque eius voluptatibus ipsa ex totam odit, quidem illo distinctio sit! Quod quae minus,
          aut itaque. Mollitia, dolore! Facere molestiae necessitatibus sint recusandae incidunt
          pariatur labore iste vel, velit odit.
        </p>
      </div>

      <div class="tabs-pane" id="tab-3-example-2">
        <h3>Tab 3</h3>
        <p>
          Aperiam asperiores optio iusto qui nisi, perspiciatis, ipsum, tenetur explicabo earum et
          laboriosam odit magni maxime quos molestias aspernatur laudantium harum placeat tempora
          quae necessitatibus, aut dignissimos totam non! Quod.
        </p>
      </div>
    </div>

    <!--********************************************************************************************
    * Tables
    *********************************************************************************************-->

    <h2 id="tables">
      <a class="bookmark" href="#tables">#</a>
      Tables
    </h2>

    <p>
      Tables are styled for you automatically.
    </p>
<pre>
&lt;table&gt;
  &lt;thead&gt;
    &lt;tr&gt;&lt;th&gt;Item&lt;/th&gt;&lt;th&gt;Price&lt;/th&gt;&lt;/tr&gt;
  &lt;/thead&gt;
  &lt;tbody&gt;
    &lt;tr&gt;&lt;td&gt;Shoe Freshener&lt;/td&gt;&lt;td&gt;$4.79&lt;/td&gt;&lt;/tr&gt;
    &lt;tr&gt;&lt;td&gt;Shoe Glue&lt;/td&gt;&lt;td&gt;$2.50&lt;/td&gt;&lt;/tr&gt;
    &lt;tr&gt;&lt;td&gt;Shoe Polish&lt;/td&gt;&lt;td&gt;$5.25&lt;/td&gt;&lt;/tr&gt;
    &lt;tr&gt;&lt;td&gt;Shoelaces&lt;/td&gt;&lt;td&gt;$3.99&lt;/td&gt;&lt;/tr&gt;
  &lt;/tbody&gt;
&lt;/table&gt;
</pre>
    <table>
      <thead>
        <tr><th>Item</th><th>Price</th></tr>
      </thead>
      <tbody>
        <tr><td>Shoe Freshener</td><td>$4.79</td></tr>
        <tr><td>Shoe Glue</td><td>$2.50</td></tr>
        <tr><td>Shoe Polish</td><td>$5.25</td></tr>
        <tr><td>Shoelaces</td><td>$3.99</td></tr>
      </tbody>
    </table>

    <h3 id="striped-tables">Striped Tables</h3>
    <p>
      Use the <code>table-striped</code> modifier to add stripes to alternating rows.
    </p>
<pre>
&lt;table class=&quot;table-striped&quot;&gt;
  ...
&lt;/table&gt;
</pre>
    <table class="table-striped">
      <thead>
        <tr><th>Item</th><th>Price</th></tr>
      </thead>
      <tbody>
        <tr><td>Shoe Freshener</td><td>$4.79</td></tr>
        <tr><td>Shoe Glue</td><td>$2.50</td></tr>
        <tr><td>Shoe Polish</td><td>$5.25</td></tr>
        <tr><td>Shoelaces</td><td>$3.99</td></tr>
      </tbody>
    </table>

    <h3 id="bordered-tables">Bordered Tables</h3>
    <p>
      Use the <code>table-bordered</code> modifier to add a border to the table.
    </p>
<pre>
&lt;table class=&quot;table-bordered&quot;&gt;
  ...
&lt;/table&gt;
</pre>
    <table class="table-bordered">
      <thead>
        <tr><th>Item</th><th>Price</th></tr>
      </thead>
      <tbody>
        <tr><td>Shoe Freshener</td><td>$4.79</td></tr>
        <tr><td>Shoe Glue</td><td>$2.50</td></tr>
        <tr><td>Shoe Polish</td><td>$5.25</td></tr>
        <tr><td>Shoelaces</td><td>$3.99</td></tr>
      </tbody>
    </table>

    <!--********************************************************************************************
    * Utilities
    *********************************************************************************************-->

    <h2 id="utilities">
      <a class="bookmark" href="#utilities">#</a>
      Utilities
    </h2>

    <p>
      Shoelace provides a number of helpful utility classes that make prototyping easier.
    </p>

    <h3 id="text-utilities">Text Utilities</h3>
    <table class="table">
      <thead>
        <tr>
          <th>Class</th>
          <th>Example</th>
        </tr>
      </thead>
      <tbody>
        <tr>
          <td><code>text-success</code></td>
          <td class="text-success">This is success text</td>
        </tr>
        <tr>
          <td><code>text-info</code></td>
          <td class="text-info">This is info text</td>
        </tr>
        <tr>
          <td><code>text-warning</code></td>
          <td class="text-warning">This is warning text</td>
        </tr>
        <tr>
          <td><code>text-danger</code></td>
          <td class="text-danger">This is danger text</td>
        </tr>
        <tr>
          <td><code>text-muted</code></td>
          <td class="text-muted">This is muted text</td>
        </tr>
        <tr>
          <td><code>text-small</code></td>
          <td class="text-small">This is small text</td>
        </tr>
        <tr>
          <td><code>text-bold</code></td>
          <td class="text-bold">This is bold text</td>
        </tr>
        <tr>
          <td><code>text-italic</code></td>
          <td class="text-italic">This is italic text</td>
        </tr>
        <tr>
          <td><code>text-left</code></td>
          <td class="text-left">This is left-aligned text</td>
        </tr>
        <tr>
          <td><code>text-center</code></td>
          <td class="text-center">This is centered text</td>
        </tr>
        <tr>
          <td><code>text-right</code></td>
          <td class="text-right">This is right-aligned text</td>
        </tr>
        <tr>
          <td><code>text-justify</code></td>
          <td class="text-justify">This is justified text</td>
        </tr>
        <tr>
          <td><code>text-nowrap</code></td>
          <td class="text-nowrap">This is text that won’t wrap</td>
        </tr>
        <tr>
          <td><code>text-lowercase</code></td>
          <td class="text-lowercase">This is lowercase text</td>
        </tr>
        <tr>
          <td><code>text-uppercase</code></td>
          <td class="text-uppercase">This is uppercase text</td>
        </tr>
        <tr>
          <td><code>text-capitalize</code></td>
          <td class="text-capitalize">This is capitalized text</td>
        </tr>
      </tbody>
    </table>

    <h3 id="float-utilities">Float Utilities</h3>
    <p>
      Float utilities are provided to easily float elements to the left or right. Just apply the
      <code>float-left</code> or <code>float-right</code> class to an element to float it
      left or right.
    </p>
    <p>
      A clearfix utility is also available to clear floated elements. Just apply the
      <code>clearfix</code> class to the appropriate element.
    </p>

    <h3 id="sizing-utilities">Sizing Utilities</h3>
    <p>
      Sizing utilities can be used to set a relative width or height on any element. Just apply
      a <code>width-*</code> or <code>height-*</code> class and the appropriate element will be
      sized accordingly. Sizes are available as percentages from 0 – 100 in multiples of five.
    </p>
<pre>
&lt;div class=&quot;width-25&quot;&gt;25%&lt;/div&gt;
&lt;div class=&quot;width-50&quot;&gt;50%&lt;/div&gt;
&lt;div class=&quot;width-75&quot;&gt;75%&lt;/div&gt;
&lt;div class=&quot;width-100&quot;&gt;100%&lt;/div&gt;

&lt;div class=&quot;height-25&quot;&gt;25%&lt;/div&gt;
&lt;div class=&quot;height-50&quot;&gt;50%&lt;/div&gt;
&lt;div class=&quot;height-75&quot;&gt;75%&lt;/div&gt;
&lt;div class=&quot;height-100&quot;&gt;100%&lt;/div&gt;
</pre>
    <div class="width-sizing-example">
      <div class="width-25">25%</div>
      <div class="width-50">50%</div>
      <div class="width-75">75%</div>
      <div class="width-100">100%</div>
    </div>

    <div class="height-sizing-example">
      <div class="height-25">25%</div>
      <div class="height-50">50%</div>
      <div class="height-75">75%</div>
      <div class="height-100">100%</div>
    </div>

    <h3 id="spacing-utilities">Spacing Utilities</h3>
    <p>
      Spacing utilities can be used to add or remove paddings and margins to any element. Just apply
      the desired class and the appropriate element will receive the respective padding/margin.
    </p>
    <p>
      Class names are prefixed with <code>m-</code> or <code>p-</code> for margin and padding,
      respectively. To apply a padding/margin to all sides of an element, use the following
      classes:
    </p>
<pre>
p-[none|small|medium|big]
m-[none|small|medium|big]

Example: class="p-none m-big"
</pre>
    <p>
      To apply a padding/margin to a specific side of an element, use one or more of the following
      classes:
    </p>
<pre>
p-[top|right|bottom|left|x|y]-[none|small|medium|big]
m-[top|right|bottom|left|x|y]-[none|small|medium|big]

Example: class="p-left-medium m-bottom-none"
</pre>
    <p>
      You can also use <code>m-x-auto</code> to horizontally center a fixed width block.
    </p>

    <!--********************************************************************************************
    * Grid System
    *********************************************************************************************-->

    <h2 id="grid-system">
      <a class="bookmark" href="#grid-system">#</a>
      Grid System
    </h2>

    <p>
      Shoelace doesn’t ship with a grid system because
      <a href="https://rachelandrew.co.uk/archives/2017/07/01/you-do-not-need-a-css-grid-based-grid-system/">
      you don’t need one</a>. You should use the <a href="https://gridbyexample.com/">CSS Grid
      Layout</a> instead.
    </p>
    <p>
      If you have an obligation to support older browsers, consider using the Bootstrap grid
      <a href="https://github.com/zirafa/bootstrap-grid-only">without any extras</a>.
    </p>

    <!--********************************************************************************************
    * Icons
    *********************************************************************************************-->

    <h2 id="icons">
      <a class="bookmark" href="#icons">#</a>
      Icons
    </h2>

    <p>
      Shoelace doesn’t bundle its own icons, but you can easily include your favorite library such
      as <a href="http://fontawesome.io/">Font Awesome</a>. They work superbly together.
    </p>
    <p>
      This decision was intentional. It keeps Shoelace light and makes it more customizable.
    </p>

    <!--********************************************************************************************
    * Browser Support
    *********************************************************************************************-->

    <h2 id="browser-support">
      <a class="bookmark" href="#browser-support">#</a>
      Browser Support
    </h2>

    <p class="text-bold">
      TL;DR — you can use Shoelace as-is if you don’t care about Internet Explorer and older
      browsers (Edge is fine). If you need to support older browsers, just make sure to use a
      <a href="#grid-system">grid system</a> and <a href="http://www.myth.io/">Myth</a> as a
      polyfill.
    </p>
    <p>
      Browser support for CSS variables is <a href="http://caniuse.com/#feat=css-variables">pretty
      good</a>, but if you need to support Internet Explorer, consider using
      <a href="http://www.myth.io/">Myth</a> as a polyfill. Myth lets you write standards-compliant
      CSS and “fixes” it for unsupportive browsers.
    </p>
    <p>
      Browser support for the CSS Grid is <a href="http://caniuse.com/#feat=css-grid">very good</a>,
      but if you need to support older browsers you can use a <a href="#grid-system">grid system</a>
      instead.
    </p>
    <p>
      Browser support for <code>calc</code> is
      <a href="http://caniuse.com/#feat=calc">excellent</a>. Shoelace uses this internally for
      relative calculations. You can use it along with CSS variables too.
    </p>
    <p>
      Browser support for color modifiers is non-existent.
      <a href="https://drafts.csswg.org/css-color/#modifying-colors">There is a draft</a>, so
      hopefully that will change soon. Shoelace doesn’t use this feature, but it will when support
      improves.
    </p>
    <p>
      Browser support for custom media queries is non-existent.
      <a href="https://drafts.csswg.org/mediaqueries-5/#custom-mq">There is a draft</a>, so
      hopefully that will change soon. Shoelace doesn’t use this feature, but it will when support
      improves.
    </p>

    <!--********************************************************************************************
    * Attribution
    *********************************************************************************************-->

    <h2 id="attribution">
      <a class="bookmark" href="#attribution">#</a>
      Attribution
    </h2>
    <p>
      Special thanks to the following individuals and organizations for their contributions to
      Shoelace.css. Listed in no particular order.
    </p>
    <ul>
      <li>
        <a href="https://twitter.com/claviska">Cory LaViska</a> – for creating this project
      </li>
      <li>
        <a href="https://twitter.com/adamkolson">Adam K Olson</a> – for designing an awesome logo
      </li>
      <li>
        <a href="https://getbootstrap.com/">Bootstrap</a> – for inspiration
      </li>
      <li>
        <a href="https://keycdn.com/">KeyCDN</a> – for providing a CDN
      </li>
      <li>
        <a href="https://github.com/">GitHub</a> – for hosting this and many other open source repos
      </li>
      <li>
        <a href="https://www.surrealcms.com/">Surreal CMS</a> – for sponsoring this project
      </li>
    </ul>

    <footer>
      <p>
        <img src="source/img/wordmark.svg" alt="Shoelace logo">
      </p>
      <p class="text-small text-muted">
        Shoelace.css <span data-version>1.0.0-beta5</span> &middot;
        &copy; A Beautiful Site, LLC
      </p>
      <p class="text-small text-muted">
        <a href="https://www.keycdn.com/">Accelerated by KeyCDN</a>
      </p>
    </footer>

  </main>

  <script
    src="https://code.jquery.com/jquery-3.2.1.min.js"
    integrity="sha256-hwg4gsxgFZhOsEEamdOYGBf13FyQuiTwlAQgxVSNgt4="
    crossorigin="anonymous"></script>
  <script src="source/js/tabs.js"></script>
  <script async defer src="https://buttons.github.io/buttons.js"></script>
</body>
</html><|MERGE_RESOLUTION|>--- conflicted
+++ resolved
@@ -31,11 +31,7 @@
     <p>
       Shoelace is highly customizable through CSS variables. It doesn’t require Less, Sass, or any
       preprocessing at all. The minified version is only
-<<<<<<< HEAD
-      <span data-minifiedSize>29.8KB</span> and much smaller when gzipped.
-=======
       <span data-minifiedSize>32KB</span> and much smaller when gzipped.
->>>>>>> 2da25dfc
     </p>
     <p>
       Just link to <code>shoelace.css</code> and add customizations to your stylesheet.
